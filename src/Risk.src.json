{
    "type": "Risk",
    "uri": "http://schema4i.org/Risk",
    "description": "Describes an abstract risk to a person, object or intangible matter that is subject to coverage by an insurance product. The risk describes the possible risk in its entirety, but a relevant coverage might only cover parts of it or put limitations on the financial amount covered. Details for this are to be included in the coverage.",
    "links": [],
    "parents": [
        { "@id": "http://schema4i.org/Coverage#Covers" },
<<<<<<< HEAD
        { "@id": "http://schema4i.org/DeathRisk" },
=======
        { "@id": "http://schema4i.org/CareRisk" },
>>>>>>> ed833109
        { "@id": "http://schema4i.org/DisabilityRisk" },
        { "@id": "http://schema4i.org/LiabilityDamageRisk" },
        { "@id": "http://schema4i.org/LongevityRisk" },
        { "@id": "http://schema4i.org/PropertyDamageRisk" },
        { "@id": "http://schema4i.org/PersonalInjuryRisk" }
    ],
    "base": [
        { "@id": "http://schema4i.org/Thing" }
    ],
    "multipletypes": {},
    "context": {
        "@context": {
            "@version": 1.1,
            "s4i": "http://schema4i.org/",
            "schema": "http://schema.org/",
            "Risk": "s4i:Risk",
            "Affects": {
                "@id": "s4i:Affects",
                "@type": "s4i:Thing"
            },
            "AffectedBy": {
                "@id": "s4i:AffectedBy",
                "@type": "s4i:Thing"
            }
        }
    },
    "playground": [{
        "title": "A maximum Risk",
        "tab": "tab-expanded",
        "input": {
            "@context": [
                "http://schema4i.org/Thing.jsonld",
                "http://schema4i.org/Person.jsonld",
                "http://schema4i.org/Risk.jsonld"
            ],
            "@type": "Risk",
            "Affects": {
                "@type": "Person",
                "Name": "Müller"
            },
            "AffectedBy": [{
                "@type": "Question",
                "Name": "Waren Sie in den letzten 3 Jahren beim Arzt?",
                "Identifier": "RISIKO_VP_LetzterArztbesuch",
                "AcceptedAnswer": {
                    "@type": "Answer",
                    "Text": "Nein",
                    "Content": {
                        "@type": "PropertyValue",
                        "Value": false
                    }
                }
            }]
        },
        "context": {}
    }]
}<|MERGE_RESOLUTION|>--- conflicted
+++ resolved
@@ -5,11 +5,8 @@
     "links": [],
     "parents": [
         { "@id": "http://schema4i.org/Coverage#Covers" },
-<<<<<<< HEAD
         { "@id": "http://schema4i.org/DeathRisk" },
-=======
         { "@id": "http://schema4i.org/CareRisk" },
->>>>>>> ed833109
         { "@id": "http://schema4i.org/DisabilityRisk" },
         { "@id": "http://schema4i.org/LiabilityDamageRisk" },
         { "@id": "http://schema4i.org/LongevityRisk" },
